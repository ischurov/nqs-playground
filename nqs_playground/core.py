# Copyright Tom Westerhout (c) 2019-2021
#
# All rights reserved.
#
# Redistribution and use in source and binary forms, with or without
# modification, are permitted provided that the following conditions are met:
#
#     * Redistributions of source code must retain the above copyright
#       notice, this list of conditions and the following disclaimer.
#
#     * Redistributions in binary form must reproduce the above
#       copyright notice, this list of conditions and the following
#       disclaimer in the documentation and/or other materials provided
#       with the distribution.
#
#     * Neither the name of Tom Westerhout nor the names of other
#       contributors may be used to endorse or promote products derived
#       from this software without specific prior written permission.
#
# THIS SOFTWARE IS PROVIDED BY THE COPYRIGHT HOLDERS AND CONTRIBUTORS
# "AS IS" AND ANY EXPRESS OR IMPLIED WARRANTIES, INCLUDING, BUT NOT
# LIMITED TO, THE IMPLIED WARRANTIES OF MERCHANTABILITY AND FITNESS FOR
# A PARTICULAR PURPOSE ARE DISCLAIMED. IN NO EVENT SHALL THE COPYRIGHT
# OWNER OR CONTRIBUTORS BE LIABLE FOR ANY DIRECT, INDIRECT, INCIDENTAL,
# SPECIAL, EXEMPLARY, OR CONSEQUENTIAL DAMAGES (INCLUDING, BUT NOT
# LIMITED TO, PROCUREMENT OF SUBSTITUTE GOODS OR SERVICES; LOSS OF USE,
# DATA, OR PROFITS; OR BUSINESS INTERRUPTION) HOWEVER CAUSED AND ON ANY
# THEORY OF LIABILITY, WHETHER IN CONTRACT, STRICT LIABILITY, OR TORT
# (INCLUDING NEGLIGENCE OR OTHERWISE) ARISING IN ANY WAY OUT OF THE USE
# OF THIS SOFTWARE, EVEN IF ADVISED OF THE POSSIBILITY OF SUCH DAMAGE.

__all__ = [
    # "with_file_like",
    "setup_random_generators",
    "Unpack",
    "pack",
    "pad_states",
    "split_into_batches",
    "forward_with_batches",
    "as_spins_tensor",
    # "SpinDataset",
    "combine_amplitude_and_sign",
    "combine_amplitude_and_phase",
    "safe_exp",
    "load_ground_state",
    "load_hamiltonian",
    "get_device",
    "get_dtype",
]

import os
import sys
import tempfile
import pathlib
from typing import Optional, Tuple

import numpy as np
import torch
from torch import Tensor
from loguru import logger

# from typing_extensions import Final
# try:
#     from typing_extensions import Final
# except ImportError:
#     # If you don't have `typing_extensions` installed, you can use a
#     # polyfill from `torch.jit`.
#     from torch.jit import Final
import lattice_symmetries as ls
import unpack_bits

# from . import _C


# Taken from torch; all credit goes to PyTorch developers.
# def with_file_like(f, mode, body):
#     r"""Executes a 'body' function with a file object for 'f', opening
#     it in 'mode' if it is a string filename.
#     """
#     new_fd = False
#     if isinstance(f, str) or isinstance(f, pathlib.Path):
#         new_fd = True
#         f = open(f, mode)
#     try:
#         return body(f)
#     finally:
#         if new_fd:
#             f.close()


def setup_random_generators(*args):
    """Set seeds for NumPy, Torch, and nqs_playground based on args.

    We convert `args` to strings, compute SHA1 of them, and use it as seed.
    """
    import hashlib

    def get_bytes(x):
        if isinstance(x, bytes):
            return x
        if isinstance(x, str):
            return x.encode()
        return get_bytes(str(x))

    # NOTE(twesterhout): A cool hack. We hash together input files and use it as seed. That way
    # using the same input files will produce the same seeds, but we still get different seeds for
    # different systems.
    sha1 = hashlib.sha1()
    for x in args:
        sha1.update(get_bytes(x))
    sha1 = sha1.hexdigest()
    seeds = int(sha1[:8], base=16), int(sha1[8:16], base=16)  # , int(sha1[16:24], base=16)
    logger.info("Seeding NumPy with {}, PyTorch with {} ...", *seeds)
    np.random.seed(seeds[0])
    torch.manual_seed(seeds[1])
    # _C.manual_seed(seeds[2])


class Unpack(torch.nn.Module):
    r"""Unpacks spin configurations represented as bits (`uint64_t` or `ls_bits512`) into a
    2D-tensor of `float32`.
    """
    __constants__ = ["number_spins"]
    number_spins: int

    def __init__(self, number_spins: int):
        super().__init__()
        self.number_spins = number_spins

    def forward(self, x: Tensor) -> Tensor:
        return unpack_bits.unpack(x, self.number_spins)

    def extra_repr(self) -> str:
        return "number_spins={}".format(self.number_spins)


def pack(xs: torch.Tensor) -> torch.Tensor:
    assert xs.dim() == 2
    assert xs.size(1) < 64
    r = torch.zeros(xs.size(0), dtype=torch.int64, device=xs.device)
    for i in range(xs.size(1)):
        r |= (xs[:, i] == 1).long() << i
    # print(xs, torch.ops.tcm.unpack(r, xs.size(1)))
    assert torch.all(torch.ops.tcm.unpack(r, xs.size(1)) == xs)
    return r


def pad_states(states: Tensor) -> Tensor:
    """Pad states with zeros to get a Tensor of bits512 instead of int64."""
    if states.ndim == 0 or states.ndim == 1:
        states = states.view(-1, 1)
    if states.ndim != 2:
        raise ValueError("'states' has invalid shape: {}".format(states.size()))
    if states.size(1) == 1:
        padding = torch.zeros(states.size(0), 7, device=states.device, dtype=torch.int64)
        states = torch.cat([states, padding], dim=1)
    elif spins.size(1) != 8:
        raise ValueError(
            "'states' has invalid shape: {}; size along the last dimension "
            "must be either 1 or 8".format(states.size())
        )
    return states


def as_spins_tensor(spins: Tensor, force_width: bool = True) -> Tensor:
    r"""Convert `spins` to a PyTorch Tensor representing spin configurations."""
    if isinstance(spins, np.ndarray):
        if not spins.dtype == np.uint64:
            raise TypeError("'spins' has invalid datatype: {}; expected uint64".format(spins.dtype))
        spins = torch.from_numpy(spins.view(np.int64))
    if not isinstance(spins, Tensor):
        raise TypeError("'spins' has invalid type: {}; expected a torch.Tensor".format(type(spins)))
    if spins.dtype != torch.int64:
        raise TypeError("'spins' has invalid datatype: {}; expected int64".format(spins.dtype))
    if spins.ndim == 0 or spins.ndim == 1:
        spins = spins.view(-1, 1)
    if force_width:
        if spins.size(-1) == 1:
            padding = spins.new_zeros(spins.size()[:-1] + (7,))
            spins = torch.cat([spins, padding], dim=spins.ndim - 1)
        if spins.size(-1) != 8:
            raise ValueError(
                "'spins' has invalid shape: {}; size along the last dimension "
                "must be 8".format(spins.size())
            )
    if spins.stride(-1) != 1:
        raise ValueError("'spins' must be contiguous along the last dimension")
    return spins


def split_into_batches(xs: Tensor, batch_size: int, device=None):
    batch_size = int(batch_size)
    if batch_size <= 0:
        raise ValueError("invalid batch_size: {}; expected a positive integer".format(batch_size))

    expanded = False
    if isinstance(xs, (np.ndarray, Tensor)):
        xs = (xs,)
        expanded = True
    else:
        assert isinstance(xs, (tuple, list))
    n = xs[0].shape[0]
    if any(filter(lambda x: x.shape[0] != n, xs)):
        raise ValueError("tensors 'xs' must all have the same batch dimension")
    if n == 0:
        return None

    i = 0
    while i + batch_size <= n:
        chunks = tuple(x[i : i + batch_size] for x in xs)
        if device is not None:
            chunks = tuple(chunk.to(device) for chunk in chunks)
        if expanded:
            chunks = chunks[0]
        yield chunks
        i += batch_size
    if i != n:  # Remaining part
        chunks = tuple(x[i:] for x in xs)
        if device is not None:
            chunks = tuple(chunk.to(device) for chunk in chunks)
        if expanded:
            chunks = chunks[0]
        yield chunks


def forward_with_batches(f, xs, batch_size: int, device=None) -> Tensor:
    r"""Applies ``f`` to all ``xs`` propagating no more than ``batch_size``
    samples at a time. ``xs`` is split into batches along the first dimension
    (i.e. dim=0). ``f`` must return a torch.Tensor.
    """
    if xs.shape[0] == 0:
        raise ValueError("invalid xs: {}; input should not be empty".format(xs))
    out = []
    for chunk in split_into_batches(xs, batch_size, device):
        out.append(f(chunk))
    return torch.cat(out, dim=0)


class SpinDataset(torch.utils.data.IterableDataset):
    r"""Dataset wrapping spin configurations and corresponding values.

    :param spins: either a ``numpy.ndarray`` of ``uint64`` or a
        ``torch.Tensor`` of ``int64`` containing compact spin configurations.
    :param values: a ``torch.Tensor``.
    :param batch_size: batch size.
    :param shuffle: whether to shuffle the samples.
    :param device: device where the batches will be used.
    """

    def __init__(self, spins, values, batch_size, shuffle=False, device=None):
        if isinstance(spins, np.ndarray):
            if spins.dtype != np.uint64:
                raise TypeError(
                    "spins must be a numpy.ndarray of uint64; got numpy.ndarray "
                    "of {}".format(spins.dtype.name)
                )
            # Use int64 because PyTorch doesn't support uint64
            self.spins = torch.from_numpy(spins.view(np.int64))
        elif isinstance(spins, torch.Tensor):
            if spins.dtype != torch.int64:
                raise TypeError(
                    "spins must be a torch.Tensor of int64; got torch.Tensor "
                    "of {}".format(spins.dtype)
                )
            self.spins = spins
        else:
            raise TypeError(
                "spins must be either a numpy.ndarray of uint64 or a "
                "torch.Tensor of int64; got {}".format(type(spins))
            )

        if isinstance(values, torch.Tensor):
            self.values = values
        else:
            raise TypeError("values must be either a torch.Tensor; got {}".format(type(spins)))

        if self.spins.size(0) != self.values.size(0):
            raise ValueError(
                "spins and values must have the same size along the first "
                "dimension, but spins.shape={} != values.shape={}"
                "".format(spins.size(), values.size())
            )

        if batch_size <= 0:
            raise ValueError(
                "invalid batch_size: {}; expected a positive integer" "".format(batch_size)
            )
        self.batch_size = batch_size

        if device is None:
            device = self.values.device
        elif isinstance(device, str):
            device = torch.device(device)

        self.device = device
        self.spins = self.spins.to(self.device)
        self.values = self.values.to(self.device)
        self.shuffle = shuffle

    def __len__(self) -> int:
        return (self.spins.size(0) + self.batch_size - 1) // self.batch_size

    def __iter__(self):
        if self.shuffle:
            indices = torch.randperm(self.spins.size(0), device=self.device)
            spins = self.spins[indices]
            values = self.values[indices]
        else:
            spins = self.spins
            values = self.values
        return zip(
            torch.split(self.spins, self.batch_size),
            torch.split(self.values, self.batch_size),
        )


def combine_amplitude_and_sign(*modules, use_jit: bool = True) -> torch.nn.Module:
    r"""Combines two torch.nn.Modules representing log amplitudes and signs of the
    wavefunction coefficients into one model.
    """
    (log_amplitude, sign) = modules

    class CombiningState(torch.nn.Module):
        def __init__(self):
            super().__init__()
            self.log_amplitude = log_amplitude
            self.sign = sign

        @torch.no_grad()
        def forward(self, x: Tensor) -> Tensor:
            a = self.log_amplitude(x)
            b = 3.141592653589793 * torch.argmax(self.sign(x), dim=1).to(a.dtype).view([-1, 1])
            return torch.complex(a, b)

    m = CombiningState()
    if use_jit:
        m = torch.jit.script(m)
    return m


def combine_amplitude_and_phase(*modules, use_jit: bool = True) -> torch.nn.Module:
    r"""Combines PyTorch modules representing log amplitude and phase into a
    single module representing the logarithm of the wavefunction.

    :param modules: a tuple of two modules: ``(amplitude, phase)``. Both
        modules receive ``(batch_size, in_features)`` as input shape produce
        ``(batch_size, 1)`` as output shape.
    :param use_jit: if ``True``, the returned module is a
        ``torch.jit.ScriptModule``.
    """

    (_amplitude, phase) = modules

    class LogProbState(torch.nn.Module):
        def __init__(self):
            super().__init__()
            self.amplitude = _amplitude

        def forward(self, x: Tensor) -> Tensor:
            return 0.5 * self.amplitude.log_prob(x).view(-1, 1)

    if hasattr(_amplitude, "log_prob"):
        amplitude = LogProbState()
    else:
        amplitude = _amplitude

    class CombiningState(torch.nn.Module):
        def __init__(self):
            super().__init__()
            self.amplitude = amplitude
            self.phase = phase

        def forward(self, x: Tensor) -> Tensor:
            a = self.amplitude(x)
            b = self.phase(x)
            # print(a.size(), b.size())
            # print(torch.complex(a, b).size())
            return torch.complex(a, b)

    m = CombiningState()
    if use_jit:
        m = torch.jit.script(m)
    return m


# def combine_amplitude_and_sign_classifier(
#     *modules, number_spins: int, use_jit: bool = True
# ) -> torch.nn.Module:
#     r"""Combines two torch.nn.Modules representing amplitudes and signs of the
#     wavefunction coefficients into one model.
#     """
#
#     class CombiningState(torch.nn.Module):
#         def __init__(self, amplitude, phase, number_spins):
#             super().__init__()
#             self.amplitude = amplitude
#             self.phase = phase
#             self.number_spins = number_spins
#
#         def forward(self, x):
#             x = torch.ops.tcm.unpack(x, self.number_spins)
#             log_phi = self.amplitude(x)
#             p = 2 * self.phase(x) - 1
#
#             a = log_phi + torch.log(torch.abs(p))
#             b = 3.141592653589793 * (1.0 - torch.sign(p)) / 2.0
#             return torch.cat([a, b], dim=1)
#
#     m = CombiningState(*modules, number_spins)
#     if use_jit:
#         m = torch.jit.script(m)
#     return m


def load_ground_state(
    filename: str, representatives: bool = True
) -> Tuple[Tensor, float, Optional[np.ndarray]]:
    """Load ground state from 'filename'.

    Parameters
    ----------
    filename: str
        Filename from which to load the ground state. Currently, only HDF5
        files are supported. Support for other file formats (such as those
        generated by `numpy.save` or `pickle.dump` may be added in the future).
    representatives: bool
        Whether to load basis representatives as well.
    """
    _, extension = os.path.splitext(filename)
    if extension == ".hdf5" or extension == ".h5":
        import h5py

        logger.info("Loading ground state from '{}'...", filename)
        with h5py.File(filename, "r") as f:
            ground_state = f["/hamiltonian/eigenvectors"][:]
            ground_state = torch.from_numpy(ground_state).squeeze()
            if ground_state.dim() > 1:
                logger.info(
                    "/hamiltonian/eigenvectors has shape {}, "
                    "slicing along the 0th dimension ...",
                    ground_state.shape,
                )
                ground_state = ground_state[0]
            energy = f["/hamiltonian/eigenvalues"][0]
            basis_representatives = None
            if representatives:
                basis_representatives = f["/basis/representatives"][:]
            return ground_state, energy, basis_representatives
    raise ValueError(
        "Do not know how to read the ground state from files with extension '{}'..."
        "".format(extension)
    )


def load_hamiltonian(
    filename: str,
    keep_hamming_weight: bool = True,
    keep_spin_inversion: bool = True,
    keep_symmetries: bool = True,
):
    _, extension = os.path.splitext(filename)
    if extension != ".yaml" and extension != ".yml":
        raise ValueError(
            "Do not know how to read the basis from files with extension '{}'..."
            " Try specifying a path to a YAML file instead.".format(extension)
        )

    import yaml

    logger.info("Loading basis from '{}'...", filename)
    with open(filename, "r") as f:
        config = yaml.load(f, Loader=yaml.SafeLoader)
    basis = ls.SpinBasis.load_from_yaml(config["basis"])
    if not (keep_hamming_weight and keep_spin_inversion and keep_symmetries):
        logger.error("keep_* arguments are not implemented yet...")
    logger.info("Loading Hamiltonian from '{}'...", filename)
    return ls.Operator.load_from_yaml(config["hamiltonian"], basis)


@torch.no_grad()
def compute_overlap(combined_state, basis, ground_state: Tensor, batch_size: int) -> float:
    if ground_state is None:
        logger.debug("Skipping overlap computation, because ground state not provided...")
        return None
    if isinstance(ground_state, np.ndarray):
        ground_state = torch.from_numpy(ground_state)
    ground_state.squeeze_()
    if ground_state.dim() != 1:
        raise ValueError(
            "'ground_state' has wrong shape: {}; expected a vector".format(ground_state.size())
        )
    device = get_device(combined_state)
    spins = torch.from_numpy(basis.states.view(np.int64)).view(-1, 1)
    state = forward_with_batches(lambda x: combined_state(x.to(device)).cpu(), spins, batch_size)
    if state.size() != (spins.size(0), 1):
        raise ValueError(
            "'combined_state' returned a Tensor of wrong shape: {}; expected {}"
            "".format(state.size(), (spins.size(0), 1))
        )
    if not state.dtype.is_complex:
        raise ValueError(
            "'combined_state' returned a Tensor of wrong dtype: {}; 'combined_state' predicts "
            "log(ψ(σ)) and is complex because ψ(σ) can be negative".format(state.dtype)
        )
    state.squeeze_(dim=1)

    state.real -= torch.max(state.real)
    state.exp_()
    overlap = torch.abs(torch.dot(state.conj(), ground_state))
    overlap /= torch.linalg.norm(state)
    overlap /= torch.linalg.norm(ground_state)
    return overlap.item()


@torch.jit.script
def safe_exp(x: Tensor, normalise: bool = True) -> Tensor:
    r"""Calculate ``exp(x)`` avoiding overflows. Result is not equal to
    ``exp(x)``, but rather proportional to it. If ``normalise==True``, then
    this function makes sure that output tensor elements sum up to 1.
    """
    x = x - torch.max(x)
    torch.exp_(x)
    if normalise:
        x /= torch.sum(x)
    return x


def get_device(obj) -> Optional[torch.device]:
<<<<<<< HEAD
    x = _get_a_var(obj)
    return x.device if x is not None else None


def get_dtype(obj) -> Optional[torch.dtype]:
    x = _get_a_var(obj)
    return x.device if x is not None else None
=======
    r = _get_a_var(obj)
    return r.device if r is not None else None


def get_dtype(obj) -> Optional[torch.dtype]:
    r = _get_a_var(obj)
    return r.dtype if r is not None else None
>>>>>>> ce94c237


def _get_a_var(obj):
    if isinstance(obj, Tensor):
        return obj
    if isinstance(obj, torch.nn.Module):
        for result in obj.parameters(recurse=True):
            if isinstance(result, Tensor):
                return result
        for result in obj.buffers(recurse=True):
            if isinstance(result, Tensor):
                return result
    if isinstance(obj, list) or isinstance(obj, tuple):
        for result in map(get_a_var, obj):
            if isinstance(result, Tensor):
                return result
    if isinstance(obj, dict):
        for result in map(get_a_var, obj.items()):
            if isinstance(result, Tensor):
                return result
    return None<|MERGE_RESOLUTION|>--- conflicted
+++ resolved
@@ -526,15 +526,6 @@
 
 
 def get_device(obj) -> Optional[torch.device]:
-<<<<<<< HEAD
-    x = _get_a_var(obj)
-    return x.device if x is not None else None
-
-
-def get_dtype(obj) -> Optional[torch.dtype]:
-    x = _get_a_var(obj)
-    return x.device if x is not None else None
-=======
     r = _get_a_var(obj)
     return r.device if r is not None else None
 
@@ -542,7 +533,6 @@
 def get_dtype(obj) -> Optional[torch.dtype]:
     r = _get_a_var(obj)
     return r.dtype if r is not None else None
->>>>>>> ce94c237
 
 
 def _get_a_var(obj):
